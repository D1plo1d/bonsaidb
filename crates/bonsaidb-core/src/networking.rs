use arc_bytes::serde::Bytes;
use schema::SchemaName;
use serde::{Deserialize, Serialize};

use crate::{
<<<<<<< HEAD
    api::Api,
    connection::{
        AccessPolicy, Database, IdentityReference, QueryKey, Range, Session, SessionId, Sort,
    },
    document::{DocumentId, OwnedDocument},
=======
    connection::{AccessPolicy, Authenticated, Database, QueryKey, Range, Sort},
    document::{DocumentId, Header, OwnedDocument},
>>>>>>> b2294ebd
    keyvalue::{KeyOperation, Output},
    schema::{
        self,
        view::map::{self, MappedSerializedDocuments},
        ApiName, CollectionName, NamedReference, Qualified, ViewName,
    },
    transaction::{Executed, OperationResult, Transaction},
};

/// The current protocol version.
pub const CURRENT_PROTOCOL_VERSION: &str = "bonsai/pre/0";

/// A payload with an associated id.
#[derive(Clone, Deserialize, Serialize, Debug)]
pub struct Payload {
    /// The authentication session id for this payload.
    pub session_id: Option<SessionId>,
    /// The unique id for this payload.
    pub id: Option<u32>,
    /// The unique name of the api
    pub name: ApiName,
    /// The payload
    pub value: Result<Bytes, crate::Error>,
}

/// Creates a database.
#[derive(Clone, Deserialize, Serialize, Debug)]
pub struct CreateDatabase {
    /// The database to create.
    pub database: Database,
    /// Only attempts to create the database if it doesn't already exist.
    pub only_if_needed: bool,
}

impl Api for CreateDatabase {
    type Response = ();
    type Error = crate::Error;

    fn name() -> ApiName {
        ApiName::new("bonsaidb", "CreateDatabase")
    }
}

/// Deletes the database named `name`
#[derive(Clone, Deserialize, Serialize, Debug)]
pub struct DeleteDatabase {
    /// The name of the database to delete.
    pub name: String,
}

impl Api for DeleteDatabase {
    type Response = ();
    type Error = crate::Error;

    fn name() -> ApiName {
        ApiName::new("bonsaidb", "DeleteDatabase")
    }
}

/// Lists all databases.
#[derive(Clone, Deserialize, Serialize, Debug)]
pub struct ListDatabases;

impl Api for ListDatabases {
    type Response = Vec<Database>;
    type Error = crate::Error;

    fn name() -> ApiName {
        ApiName::new("bonsaidb", "ListDatabases")
    }
}

/// Lists available schemas.
#[derive(Clone, Deserialize, Serialize, Debug)]
<<<<<<< HEAD
pub struct ListAvailableSchemas;

impl Api for ListAvailableSchemas {
    type Response = Vec<SchemaName>;
    type Error = crate::Error;

    fn name() -> ApiName {
        ApiName::new("bonsaidb", "ListAvailableSchemas")
    }
}

/// Creates a user.
#[derive(Clone, Deserialize, Serialize, Debug)]
pub struct CreateUser {
    /// The unique username of the user to create.
    pub username: String,
}

impl Api for CreateUser {
    type Response = u64;
    type Error = crate::Error;

    fn name() -> ApiName {
        ApiName::new("bonsaidb", "CreateUser")
    }
}

/// Deletes a user.
#[derive(Clone, Deserialize, Serialize, Debug)]
pub struct DeleteUser {
    /// The unique primary key of the user to be deleted.
    pub user: NamedReference<'static, u64>,
}

impl Api for DeleteUser {
    type Response = ();
    type Error = crate::Error;

    fn name() -> ApiName {
        ApiName::new("bonsaidb", "DeleteUser")
    }
}

/// Set's a user's password.
#[cfg(feature = "password-hashing")]
#[derive(Clone, Deserialize, Serialize, Debug)]
pub struct SetUserPassword {
    /// The username or id of the user.
    pub user: NamedReference<'static, u64>,
    /// The user's new password.
    pub password: crate::connection::SensitiveString,
}

#[cfg(feature = "password-hashing")]
impl Api for SetUserPassword {
    type Response = ();
    type Error = crate::Error;

    fn name() -> ApiName {
        ApiName::new("bonsaidb", "SetUserPassword")
    }
}

/// Authenticate as a user.
#[cfg(feature = "password-hashing")]
#[derive(Clone, Deserialize, Serialize, Debug)]
pub struct Authenticate {
    /// The username or id of the user.
    pub user: NamedReference<'static, u64>,
    /// The method of authentication.
    pub authentication: crate::connection::Authentication,
}

#[cfg(feature = "password-hashing")]
impl Api for Authenticate {
    type Response = Session;
    type Error = crate::Error;

    fn name() -> ApiName {
        ApiName::new("bonsaidb", "Authenticate")
    }
}

/// Assume an identity.
#[derive(Clone, Deserialize, Serialize, Debug)]
pub struct AssumeIdentity(pub IdentityReference<'static>);

impl Api for AssumeIdentity {
    type Response = Session;
    type Error = crate::Error;

    fn name() -> ApiName {
        ApiName::new("bonsaidb", "AssumeIdentity")
    }
}

/// Alter's a user's membership in a permission group.
#[derive(Clone, Deserialize, Serialize, Debug)]
pub struct AlterUserPermissionGroupMembership {
    /// The username or id of the user.
    pub user: NamedReference<'static, u64>,

    /// The name or id of the group.
    pub group: NamedReference<'static, u64>,

    /// Whether the user should be in the group.
    pub should_be_member: bool,
}

impl Api for AlterUserPermissionGroupMembership {
    type Response = ();
    type Error = crate::Error;

    fn name() -> ApiName {
        ApiName::new("bonsaidb", "AlterUserPermissionGroupMembership")
    }
}

/// Alter's a user's role
#[derive(Clone, Deserialize, Serialize, Debug)]
pub struct AlterUserRoleMembership {
    /// The username or id of the user.
    pub user: NamedReference<'static, u64>,

    /// The name or id of the role.
    pub role: NamedReference<'static, u64>,

    /// Whether the user should have the role.
    pub should_be_member: bool,
}

impl Api for AlterUserRoleMembership {
    type Response = ();
    type Error = crate::Error;

    fn name() -> ApiName {
        ApiName::new("bonsaidb", "AlterUserRoleMembership")
    }
}

/// Retrieve a single document.
#[derive(Clone, Deserialize, Serialize, Debug)]
pub struct Get {
    /// The name of the database.
    pub database: String,
    /// The collection of the document.
    pub collection: CollectionName,
    /// The id of the document.
    pub id: DocumentId,
}

impl Api for Get {
    type Response = Option<OwnedDocument>;
    type Error = crate::Error;

    fn name() -> ApiName {
        ApiName::new("bonsaidb", "Get")
    }
}

/// Retrieve multiple documents.
#[derive(Clone, Deserialize, Serialize, Debug)]
pub struct GetMultiple {
    /// The name of the database.
    pub database: String,
    /// The collection of the documents.
    pub collection: CollectionName,
    /// The ids of the documents.
    pub ids: Vec<DocumentId>,
}

impl Api for GetMultiple {
    type Response = Vec<OwnedDocument>;
    type Error = crate::Error;

    fn name() -> ApiName {
        ApiName::new("bonsaidb", "GetMultiple")
    }
}

/// Retrieve multiple documents.
#[derive(Clone, Deserialize, Serialize, Debug)]
pub struct List {
    /// The name of the database.
    pub database: String,
    /// The collection of the documents.
    pub collection: CollectionName,
    /// The range of ids to list.
    pub ids: Range<DocumentId>,
    /// The order for the query into the collection.
    pub order: Sort,
    /// The maximum number of results to return.
    pub limit: Option<u32>,
}

impl Api for List {
    type Response = Vec<OwnedDocument>;
    type Error = crate::Error;

    fn name() -> ApiName {
        ApiName::new("bonsaidb", "List")
    }
}

/// Counts the number of documents in the specified range.
#[derive(Clone, Deserialize, Serialize, Debug)]
pub struct Count {
    /// The name of the database.
    pub database: String,
    /// The collection of the documents.
    pub collection: CollectionName,
    /// The range of ids to count.
    pub ids: Range<DocumentId>,
}

impl Api for Count {
    type Response = u64;
    type Error = crate::Error;

    fn name() -> ApiName {
        ApiName::new("bonsaidb", "Count")
    }
}

/// Queries a view.
#[derive(Clone, Deserialize, Serialize, Debug)]
pub struct Query {
    /// The name of the database.
    pub database: String,
    /// The name of the view.
    pub view: ViewName,
    /// The filter for the view.
    pub key: Option<QueryKey<Bytes>>,
    /// The order for the query into the view.
    pub order: Sort,
    /// The maximum number of results to return.
    pub limit: Option<u32>,
    /// The access policy for the query.
    pub access_policy: AccessPolicy,
}

impl Api for Query {
    type Response = Vec<map::Serialized>;
    type Error = crate::Error;

    fn name() -> ApiName {
        ApiName::new("bonsaidb", "Query")
    }
}

/// Queries a view with the associated documents.
#[derive(Clone, Deserialize, Serialize, Debug)]
pub struct QueryWithDocs(pub Query);

impl Api for QueryWithDocs {
    type Response = MappedSerializedDocuments;
    type Error = crate::Error;

    fn name() -> ApiName {
        ApiName::new("bonsaidb", "QueryWithDocs")
    }
}

/// Reduces a view.
#[derive(Clone, Deserialize, Serialize, Debug)]
pub struct Reduce {
    /// The name of the database.
    pub database: String,
    /// The name of the view.
    pub view: ViewName,
    /// The filter for the view.
    pub key: Option<QueryKey<Bytes>>,
    /// The access policy for the query.
    pub access_policy: AccessPolicy,
}

impl Api for Reduce {
    type Response = Bytes;
    type Error = crate::Error;

    fn name() -> ApiName {
        ApiName::new("bonsaidb", "Reduce")
    }
}

/// Reduces a view, grouping the reduced values by key.
#[derive(Clone, Deserialize, Serialize, Debug)]
pub struct ReduceGrouped(pub Reduce);

impl Api for ReduceGrouped {
    type Response = Vec<map::MappedSerializedValue>;
    type Error = crate::Error;

    fn name() -> ApiName {
        ApiName::new("bonsaidb", "ReduceGrouped")
    }
}

/// Deletes the associated documents resulting from the view query.
#[derive(Clone, Deserialize, Serialize, Debug)]
pub struct DeleteDocs {
    /// The name of the database.
    pub database: String,
    /// The name of the view.
    pub view: ViewName,
    /// The filter for the view.
    pub key: Option<QueryKey<Bytes>>,
    /// The access policy for the query.
    pub access_policy: AccessPolicy,
}

impl Api for DeleteDocs {
    type Response = u64;
    type Error = crate::Error;

    fn name() -> ApiName {
        ApiName::new("bonsaidb", "DeleteDocs")
    }
}

/// Applies a transaction.
#[derive(Clone, Deserialize, Serialize, Debug)]
pub struct ApplyTransaction {
    /// The name of the database.
    pub database: String,
    /// The trasnaction to apply.
    pub transaction: Transaction,
}

impl Api for ApplyTransaction {
    type Response = Vec<OperationResult>;
    type Error = crate::Error;

    fn name() -> ApiName {
        ApiName::new("bonsaidb", "ApplyTransaction")
    }
}

/// Lists executed transactions.
#[derive(Clone, Deserialize, Serialize, Debug)]
pub struct ListExecutedTransactions {
    /// The name of the database.
    pub database: String,
    /// The starting transaction id.
    pub starting_id: Option<u64>,
    /// The maximum number of results.
    pub result_limit: Option<u32>,
}

impl Api for ListExecutedTransactions {
    type Response = Vec<Executed>;
    type Error = crate::Error;

    fn name() -> ApiName {
        ApiName::new("bonsaidb", "ListExecutedTransactions")
    }
}

/// Queries the last transaction id.
#[derive(Clone, Deserialize, Serialize, Debug)]
pub struct LastTransactionId {
    /// The name of the database.
    pub database: String,
}

impl Api for LastTransactionId {
    type Response = Option<u64>;
    type Error = crate::Error;

    fn name() -> ApiName {
        ApiName::new("bonsaidb", "LastTransactionId")
    }
}

/// Creates a `PubSub` [`Subscriber`](crate::pubsub::Subscriber)
#[derive(Clone, Deserialize, Serialize, Debug)]
pub struct CreateSubscriber {
    /// The name of the database.
    pub database: String,
}

impl Api for CreateSubscriber {
    type Response = u64;
    type Error = crate::Error;

    fn name() -> ApiName {
        ApiName::new("bonsaidb", "CreateSubscriber")
    }
}

/// Publishes `payload` to all subscribers of `topic`.
#[derive(Clone, Deserialize, Serialize, Debug)]
pub struct Publish {
    /// The name of the database.
    pub database: String,
    /// The topics to publish to.
    pub topic: Bytes,
    /// The payload to publish.
    pub payload: Bytes,
}

impl Api for Publish {
    type Response = ();
    type Error = crate::Error;

    fn name() -> ApiName {
        ApiName::new("bonsaidb", "Publish")
    }
}

/// Publishes `payload` to all subscribers of all `topics`.
#[derive(Clone, Deserialize, Serialize, Debug)]
pub struct PublishToAll {
    /// The name of the database.
    pub database: String,
    /// The topics to publish to.
    pub topics: Vec<Bytes>,
    /// The payload to publish.
    pub payload: Bytes,
}

impl Api for PublishToAll {
    type Response = ();
    type Error = crate::Error;

    fn name() -> ApiName {
        ApiName::new("bonsaidb", "PublishToAll")
    }
}

/// Subscribes `subscriber_id` to messages for `topic`.
#[derive(Clone, Deserialize, Serialize, Debug)]
pub struct SubscribeTo {
    /// The name of the database.
    pub database: String,
    /// The id of the [`Subscriber`](crate::pubsub::Subscriber).
    pub subscriber_id: u64,
    /// The topic to subscribe to.
    pub topic: Bytes,
}

impl Api for SubscribeTo {
    type Response = ();
    type Error = crate::Error;

    fn name() -> ApiName {
        ApiName::new("bonsaidb", "SubscribeTo")
    }
}

/// A PubSub message was received.
#[derive(Clone, Deserialize, Serialize, Debug)]
pub struct MessageReceived {
    /// The ID of the subscriber receiving the message.
    pub subscriber_id: u64,
    /// The topic the payload was received on.
    pub topic: Bytes,
    /// The message payload.
    pub payload: Bytes,
}

impl Api for MessageReceived {
    type Response = Self;
    type Error = crate::Error;

    fn name() -> ApiName {
        ApiName::new("bonsaidb", "MessageReceived")
    }
}

/// Unsubscribes `subscriber_id` from messages for `topic`.
#[derive(Clone, Deserialize, Serialize, Debug)]
pub struct UnsubscribeFrom {
    /// The name of the database.
    pub database: String,
    /// The id of the [`Subscriber`](crate::pubsub::Subscriber).
    pub subscriber_id: u64,
    /// The topic to unsubscribe from.
    pub topic: Bytes,
}

impl Api for UnsubscribeFrom {
    type Response = ();
    type Error = crate::Error;

    fn name() -> ApiName {
        ApiName::new("bonsaidb", "UnsubscribeFrom")
    }
}

/// Unregisters the subscriber.
#[derive(Clone, Deserialize, Serialize, Debug)]
pub struct UnregisterSubscriber {
    /// The name of the database.
    pub database: String,
    /// The id of the [`Subscriber`](crate::pubsub::Subscriber).
    pub subscriber_id: u64,
}

impl Api for UnregisterSubscriber {
    type Response = ();
    type Error = crate::Error;

    fn name() -> ApiName {
        ApiName::new("bonsaidb", "UnregisterSubscriber")
    }
}

/// Excutes a key-value store operation.
#[derive(Clone, Deserialize, Serialize, Debug)]
pub struct ExecuteKeyOperation {
    /// The name of the database.
    pub database: String,
    /// The operation to execute.
    pub op: KeyOperation,
}

impl Api for ExecuteKeyOperation {
    type Response = Output;
    type Error = crate::Error;

    fn name() -> ApiName {
        ApiName::new("bonsaidb", "ExecuteKeyOperation")
    }
}

/// Compacts the collection.
#[derive(Clone, Deserialize, Serialize, Debug)]
pub struct CompactCollection {
    /// The name of the database.
    pub database: String,
    /// The name of the collection to compact.
    pub name: CollectionName,
}

impl Api for CompactCollection {
    type Response = ();
    type Error = crate::Error;

    fn name() -> ApiName {
        ApiName::new("bonsaidb", "CompactCollection")
    }
}

/// Compacts the key-value store.
#[derive(Clone, Deserialize, Serialize, Debug)]
pub struct CompactKeyValueStore {
    /// The name of the database.
    pub database: String,
}

impl Api for CompactKeyValueStore {
    type Response = ();
    type Error = crate::Error;

    fn name() -> ApiName {
        ApiName::new("bonsaidb", "CompactKeyValueStore")
    }
}

/// Compacts the entire database.
#[derive(Clone, Deserialize, Serialize, Debug)]
pub struct Compact {
    /// The name of the database.
    pub database: String,
}

impl Api for Compact {
    type Response = ();
    type Error = crate::Error;

    fn name() -> ApiName {
        ApiName::new("bonsaidb", "Compact")
    }
=======
#[cfg_attr(feature = "actionable-traits", derive(actionable::Actionable))]
pub enum DatabaseRequest {
    /// Retrieve a single document.
    #[cfg_attr(feature = "actionable-traits", actionable(protection = "simple"))]
    Get {
        /// The collection of the document.
        collection: CollectionName,
        /// The id of the document.
        id: DocumentId,
    },
    /// Retrieve multiple documents.
    #[cfg_attr(feature = "actionable-traits", actionable(protection = "custom"))]
    GetMultiple {
        /// The collection of the documents.
        collection: CollectionName,
        /// The ids of the documents.
        ids: Vec<DocumentId>,
    },
    /// Retrieve multiple documents.
    #[cfg_attr(feature = "actionable-traits", actionable(protection = "simple"))]
    List {
        /// The collection of the documents.
        collection: CollectionName,
        /// The range of ids to list.
        ids: Range<DocumentId>,
        /// The order for the query into the collection.
        order: Sort,
        /// The maximum number of results to return.
        limit: Option<u32>,
    },
    /// Retrieve headers of multiple documents.
    #[cfg_attr(feature = "actionable-traits", actionable(protection = "simple"))]
    ListHeaders {
        /// The collection of the documents.
        collection: CollectionName,
        /// The range of ids to list.
        ids: Range<DocumentId>,
        /// The order for the query into the collection.
        order: Sort,
        /// The maximum number of results to return.
        limit: Option<u32>,
    },
    /// Counts the number of documents in the specified range.
    #[cfg_attr(feature = "actionable-traits", actionable(protection = "simple"))]
    Count {
        /// The collection of the documents.
        collection: CollectionName,
        /// The range of ids to count.
        ids: Range<DocumentId>,
    },
    /// Queries a view.
    #[cfg_attr(feature = "actionable-traits", actionable(protection = "simple"))]
    Query {
        /// The name of the view.
        view: ViewName,
        /// The filter for the view.
        key: Option<QueryKey<Bytes>>,
        /// The order for the query into the view.
        order: Sort,
        /// The maximum number of results to return.
        limit: Option<u32>,
        /// The access policy for the query.
        access_policy: AccessPolicy,
        /// If true, [`DatabaseResponse::ViewMappingsWithDocs`] will be
        /// returned. If false, [`DatabaseResponse::ViewMappings`] will be
        /// returned.
        with_docs: bool,
    },
    /// Reduces a view.
    #[cfg_attr(feature = "actionable-traits", actionable(protection = "simple"))]
    Reduce {
        /// The name of the view.
        view: ViewName,
        /// The filter for the view.
        key: Option<QueryKey<Bytes>>,
        /// The access policy for the query.
        access_policy: AccessPolicy,
        /// Whether to return a single value or values grouped by unique key. If
        /// true, [`DatabaseResponse::ViewGroupedReduction`] will be returned.
        /// If false, [`DatabaseResponse::ViewReduction`] is returned.
        grouped: bool,
    },
    /// Deletes the associated documents resulting from the view query.
    #[cfg_attr(feature = "actionable-traits", actionable(protection = "simple"))]
    DeleteDocs {
        /// The name of the view.
        view: ViewName,
        /// The filter for the view.
        key: Option<QueryKey<Bytes>>,
        /// The access policy for the query.
        access_policy: AccessPolicy,
    },
    /// Applies a transaction.
    #[cfg_attr(feature = "actionable-traits", actionable(protection = "custom"))]
    ApplyTransaction {
        /// The trasnaction to apply.
        transaction: Transaction,
    },
    /// Lists executed transactions.
    #[cfg_attr(feature = "actionable-traits", actionable(protection = "simple"))]
    ListExecutedTransactions {
        /// The starting transaction id.
        starting_id: Option<u64>,
        /// The maximum number of results.
        result_limit: Option<u32>,
    },
    /// Queries the last transaction id.
    #[cfg_attr(feature = "actionable-traits", actionable(protection = "simple"))]
    LastTransactionId,
    /// Creates a `PubSub` [`Subscriber`](crate::pubsub::Subscriber)
    #[cfg_attr(feature = "actionable-traits", actionable(protection = "simple"))]
    CreateSubscriber,
    /// Publishes `payload` to all subscribers of `topic`.
    #[cfg_attr(feature = "actionable-traits", actionable(protection = "simple"))]
    Publish {
        /// The topics to publish to.
        topic: String,
        /// The payload to publish.
        payload: Bytes,
    },
    /// Publishes `payload` to all subscribers of all `topics`.
    #[cfg_attr(feature = "actionable-traits", actionable(protection = "custom"))]
    PublishToAll {
        /// The topics to publish to.
        topics: Vec<String>,
        /// The payload to publish.
        payload: Bytes,
    },
    /// Subscribes `subscriber_id` to messages for `topic`.
    #[cfg_attr(feature = "actionable-traits", actionable(protection = "simple"))]
    SubscribeTo {
        /// The id of the [`Subscriber`](crate::pubsub::Subscriber).
        subscriber_id: u64,
        /// The topic to subscribe to.
        topic: String,
    },
    /// Unsubscribes `subscriber_id` from messages for `topic`.
    #[cfg_attr(feature = "actionable-traits", actionable(protection = "simple"))]
    UnsubscribeFrom {
        /// The id of the [`Subscriber`](crate::pubsub::Subscriber).
        subscriber_id: u64,
        /// The topic to unsubscribe from.
        topic: String,
    },
    /// Unregisters the subscriber.
    #[cfg_attr(feature = "actionable-traits", actionable(protection = "none"))]
    UnregisterSubscriber {
        /// The id of the [`Subscriber`](crate::pubsub::Subscriber).
        subscriber_id: u64,
    },
    /// Excutes a key-value store operation.
    #[cfg_attr(feature = "actionable-traits", actionable(protection = "simple"))]
    ExecuteKeyOperation(KeyOperation),
    /// Compacts the collection.
    #[cfg_attr(feature = "actionable-traits", actionable(protection = "simple"))]
    CompactCollection {
        /// The name of the collection to compact.
        name: CollectionName,
    },
    /// Compacts the key-value store.
    #[cfg_attr(feature = "actionable-traits", actionable(protection = "simple"))]
    CompactKeyValueStore,
    /// Compacts the entire database.
    #[cfg_attr(feature = "actionable-traits", actionable(protection = "simple"))]
    Compact,
}

/// A response from a server.
#[derive(Clone, Serialize, Deserialize)]
#[derive_where(Debug)]
pub enum Response<T> {
    /// A request succeded but provided no output.
    Ok,
    /// A response to a [`ServerRequest`].
    Server(ServerResponse),
    /// A response to a [`DatabaseRequest`].
    Database(DatabaseResponse),
    /// A response to an Api request.
    #[derive_where(skip_inner)]
    Api(T),
    /// An error occurred processing a request.
    Error(crate::Error),
}

/// A response to a [`ServerRequest`].
#[derive(Clone, Serialize, Deserialize, Debug)]
pub enum ServerResponse {
    /// A database with `name` was successfully created.
    DatabaseCreated {
        /// The name of the database to create.
        name: String,
    },
    /// A database with `name` was successfully removed.
    DatabaseDeleted {
        /// The name of the database to remove.
        name: String,
    },
    /// A list of available databases.
    Databases(Vec<Database>),
    /// A list of availble schemas.
    AvailableSchemas(Vec<SchemaName>),
    /// A user was created.
    UserCreated {
        /// The id of the user created.
        id: u64,
    },
    /// Successfully authenticated.
    Authenticated(Authenticated),
}

/// A response to a [`DatabaseRequest`].
#[derive(Clone, Serialize, Deserialize, Debug)]
pub enum DatabaseResponse {
    /// One or more documents.
    Documents(Vec<OwnedDocument>),
    /// One or more document headers.
    DocumentHeaders(Vec<Header>),
    /// A result count.
    Count(u64),
    /// Results of [`DatabaseRequest::ApplyTransaction`].
    TransactionResults(Vec<OperationResult>),
    /// Results of [`DatabaseRequest::Query`] when `with_docs` is false.
    ViewMappings(Vec<map::Serialized>),
    /// Results of [`DatabaseRequest::Query`] when `with_docs` is true.
    ViewMappingsWithDocs(map::MappedSerializedDocuments),
    /// Result of [`DatabaseRequest::Reduce`] when `grouped` is false.
    ViewReduction(Bytes),
    /// Result of [`DatabaseRequest::Reduce`] when `grouped` is true.
    ViewGroupedReduction(Vec<map::MappedSerializedValue>),
    /// Results of [`DatabaseRequest::ListExecutedTransactions`].
    ExecutedTransactions(Vec<Executed>),
    /// Result of [`DatabaseRequest::LastTransactionId`].
    LastTransactionId(Option<u64>),
    /// A new `PubSub` subscriber was created.
    SubscriberCreated {
        /// The unique ID of the subscriber.
        subscriber_id: u64,
    },
    /// A PubSub message was received.
    MessageReceived {
        /// The ID of the subscriber receiving the message.
        subscriber_id: u64,
        /// The topic the payload was received on.
        topic: String,
        /// The message payload.
        payload: Bytes,
    },
    /// Output from a [`KeyOperation`] being executed.
    KvOutput(Output),
>>>>>>> b2294ebd
}

/// A networking error.
#[derive(Clone, thiserror::Error, Debug, Serialize, Deserialize)]
pub enum Error {
    /// The server responded with a message that wasn't expected for the request
    /// sent.
    #[error("unexpected response: {0}")]
    UnexpectedResponse(String),

    /// The connection was interrupted.
    #[error("unexpected disconnection")]
    Disconnected,
}<|MERGE_RESOLUTION|>--- conflicted
+++ resolved
@@ -3,16 +3,11 @@
 use serde::{Deserialize, Serialize};
 
 use crate::{
-<<<<<<< HEAD
     api::Api,
     connection::{
         AccessPolicy, Database, IdentityReference, QueryKey, Range, Session, SessionId, Sort,
     },
-    document::{DocumentId, OwnedDocument},
-=======
-    connection::{AccessPolicy, Authenticated, Database, QueryKey, Range, Sort},
     document::{DocumentId, Header, OwnedDocument},
->>>>>>> b2294ebd
     keyvalue::{KeyOperation, Output},
     schema::{
         self,
@@ -87,7 +82,6 @@
 
 /// Lists available schemas.
 #[derive(Clone, Deserialize, Serialize, Debug)]
-<<<<<<< HEAD
 pub struct ListAvailableSchemas;
 
 impl Api for ListAvailableSchemas {
@@ -289,6 +283,19 @@
 
     fn name() -> ApiName {
         ApiName::new("bonsaidb", "List")
+    }
+}
+
+/// Retrieve multiple document headers.
+#[derive(Clone, Deserialize, Serialize, Debug)]
+pub struct ListHeaders(pub List);
+
+impl Api for ListHeaders {
+    type Response = Vec<Header>;
+    type Error = crate::Error;
+
+    fn name() -> ApiName {
+        ApiName::new("bonsaidb", "ListHeaders")
     }
 }
 
@@ -662,257 +669,6 @@
     fn name() -> ApiName {
         ApiName::new("bonsaidb", "Compact")
     }
-=======
-#[cfg_attr(feature = "actionable-traits", derive(actionable::Actionable))]
-pub enum DatabaseRequest {
-    /// Retrieve a single document.
-    #[cfg_attr(feature = "actionable-traits", actionable(protection = "simple"))]
-    Get {
-        /// The collection of the document.
-        collection: CollectionName,
-        /// The id of the document.
-        id: DocumentId,
-    },
-    /// Retrieve multiple documents.
-    #[cfg_attr(feature = "actionable-traits", actionable(protection = "custom"))]
-    GetMultiple {
-        /// The collection of the documents.
-        collection: CollectionName,
-        /// The ids of the documents.
-        ids: Vec<DocumentId>,
-    },
-    /// Retrieve multiple documents.
-    #[cfg_attr(feature = "actionable-traits", actionable(protection = "simple"))]
-    List {
-        /// The collection of the documents.
-        collection: CollectionName,
-        /// The range of ids to list.
-        ids: Range<DocumentId>,
-        /// The order for the query into the collection.
-        order: Sort,
-        /// The maximum number of results to return.
-        limit: Option<u32>,
-    },
-    /// Retrieve headers of multiple documents.
-    #[cfg_attr(feature = "actionable-traits", actionable(protection = "simple"))]
-    ListHeaders {
-        /// The collection of the documents.
-        collection: CollectionName,
-        /// The range of ids to list.
-        ids: Range<DocumentId>,
-        /// The order for the query into the collection.
-        order: Sort,
-        /// The maximum number of results to return.
-        limit: Option<u32>,
-    },
-    /// Counts the number of documents in the specified range.
-    #[cfg_attr(feature = "actionable-traits", actionable(protection = "simple"))]
-    Count {
-        /// The collection of the documents.
-        collection: CollectionName,
-        /// The range of ids to count.
-        ids: Range<DocumentId>,
-    },
-    /// Queries a view.
-    #[cfg_attr(feature = "actionable-traits", actionable(protection = "simple"))]
-    Query {
-        /// The name of the view.
-        view: ViewName,
-        /// The filter for the view.
-        key: Option<QueryKey<Bytes>>,
-        /// The order for the query into the view.
-        order: Sort,
-        /// The maximum number of results to return.
-        limit: Option<u32>,
-        /// The access policy for the query.
-        access_policy: AccessPolicy,
-        /// If true, [`DatabaseResponse::ViewMappingsWithDocs`] will be
-        /// returned. If false, [`DatabaseResponse::ViewMappings`] will be
-        /// returned.
-        with_docs: bool,
-    },
-    /// Reduces a view.
-    #[cfg_attr(feature = "actionable-traits", actionable(protection = "simple"))]
-    Reduce {
-        /// The name of the view.
-        view: ViewName,
-        /// The filter for the view.
-        key: Option<QueryKey<Bytes>>,
-        /// The access policy for the query.
-        access_policy: AccessPolicy,
-        /// Whether to return a single value or values grouped by unique key. If
-        /// true, [`DatabaseResponse::ViewGroupedReduction`] will be returned.
-        /// If false, [`DatabaseResponse::ViewReduction`] is returned.
-        grouped: bool,
-    },
-    /// Deletes the associated documents resulting from the view query.
-    #[cfg_attr(feature = "actionable-traits", actionable(protection = "simple"))]
-    DeleteDocs {
-        /// The name of the view.
-        view: ViewName,
-        /// The filter for the view.
-        key: Option<QueryKey<Bytes>>,
-        /// The access policy for the query.
-        access_policy: AccessPolicy,
-    },
-    /// Applies a transaction.
-    #[cfg_attr(feature = "actionable-traits", actionable(protection = "custom"))]
-    ApplyTransaction {
-        /// The trasnaction to apply.
-        transaction: Transaction,
-    },
-    /// Lists executed transactions.
-    #[cfg_attr(feature = "actionable-traits", actionable(protection = "simple"))]
-    ListExecutedTransactions {
-        /// The starting transaction id.
-        starting_id: Option<u64>,
-        /// The maximum number of results.
-        result_limit: Option<u32>,
-    },
-    /// Queries the last transaction id.
-    #[cfg_attr(feature = "actionable-traits", actionable(protection = "simple"))]
-    LastTransactionId,
-    /// Creates a `PubSub` [`Subscriber`](crate::pubsub::Subscriber)
-    #[cfg_attr(feature = "actionable-traits", actionable(protection = "simple"))]
-    CreateSubscriber,
-    /// Publishes `payload` to all subscribers of `topic`.
-    #[cfg_attr(feature = "actionable-traits", actionable(protection = "simple"))]
-    Publish {
-        /// The topics to publish to.
-        topic: String,
-        /// The payload to publish.
-        payload: Bytes,
-    },
-    /// Publishes `payload` to all subscribers of all `topics`.
-    #[cfg_attr(feature = "actionable-traits", actionable(protection = "custom"))]
-    PublishToAll {
-        /// The topics to publish to.
-        topics: Vec<String>,
-        /// The payload to publish.
-        payload: Bytes,
-    },
-    /// Subscribes `subscriber_id` to messages for `topic`.
-    #[cfg_attr(feature = "actionable-traits", actionable(protection = "simple"))]
-    SubscribeTo {
-        /// The id of the [`Subscriber`](crate::pubsub::Subscriber).
-        subscriber_id: u64,
-        /// The topic to subscribe to.
-        topic: String,
-    },
-    /// Unsubscribes `subscriber_id` from messages for `topic`.
-    #[cfg_attr(feature = "actionable-traits", actionable(protection = "simple"))]
-    UnsubscribeFrom {
-        /// The id of the [`Subscriber`](crate::pubsub::Subscriber).
-        subscriber_id: u64,
-        /// The topic to unsubscribe from.
-        topic: String,
-    },
-    /// Unregisters the subscriber.
-    #[cfg_attr(feature = "actionable-traits", actionable(protection = "none"))]
-    UnregisterSubscriber {
-        /// The id of the [`Subscriber`](crate::pubsub::Subscriber).
-        subscriber_id: u64,
-    },
-    /// Excutes a key-value store operation.
-    #[cfg_attr(feature = "actionable-traits", actionable(protection = "simple"))]
-    ExecuteKeyOperation(KeyOperation),
-    /// Compacts the collection.
-    #[cfg_attr(feature = "actionable-traits", actionable(protection = "simple"))]
-    CompactCollection {
-        /// The name of the collection to compact.
-        name: CollectionName,
-    },
-    /// Compacts the key-value store.
-    #[cfg_attr(feature = "actionable-traits", actionable(protection = "simple"))]
-    CompactKeyValueStore,
-    /// Compacts the entire database.
-    #[cfg_attr(feature = "actionable-traits", actionable(protection = "simple"))]
-    Compact,
-}
-
-/// A response from a server.
-#[derive(Clone, Serialize, Deserialize)]
-#[derive_where(Debug)]
-pub enum Response<T> {
-    /// A request succeded but provided no output.
-    Ok,
-    /// A response to a [`ServerRequest`].
-    Server(ServerResponse),
-    /// A response to a [`DatabaseRequest`].
-    Database(DatabaseResponse),
-    /// A response to an Api request.
-    #[derive_where(skip_inner)]
-    Api(T),
-    /// An error occurred processing a request.
-    Error(crate::Error),
-}
-
-/// A response to a [`ServerRequest`].
-#[derive(Clone, Serialize, Deserialize, Debug)]
-pub enum ServerResponse {
-    /// A database with `name` was successfully created.
-    DatabaseCreated {
-        /// The name of the database to create.
-        name: String,
-    },
-    /// A database with `name` was successfully removed.
-    DatabaseDeleted {
-        /// The name of the database to remove.
-        name: String,
-    },
-    /// A list of available databases.
-    Databases(Vec<Database>),
-    /// A list of availble schemas.
-    AvailableSchemas(Vec<SchemaName>),
-    /// A user was created.
-    UserCreated {
-        /// The id of the user created.
-        id: u64,
-    },
-    /// Successfully authenticated.
-    Authenticated(Authenticated),
-}
-
-/// A response to a [`DatabaseRequest`].
-#[derive(Clone, Serialize, Deserialize, Debug)]
-pub enum DatabaseResponse {
-    /// One or more documents.
-    Documents(Vec<OwnedDocument>),
-    /// One or more document headers.
-    DocumentHeaders(Vec<Header>),
-    /// A result count.
-    Count(u64),
-    /// Results of [`DatabaseRequest::ApplyTransaction`].
-    TransactionResults(Vec<OperationResult>),
-    /// Results of [`DatabaseRequest::Query`] when `with_docs` is false.
-    ViewMappings(Vec<map::Serialized>),
-    /// Results of [`DatabaseRequest::Query`] when `with_docs` is true.
-    ViewMappingsWithDocs(map::MappedSerializedDocuments),
-    /// Result of [`DatabaseRequest::Reduce`] when `grouped` is false.
-    ViewReduction(Bytes),
-    /// Result of [`DatabaseRequest::Reduce`] when `grouped` is true.
-    ViewGroupedReduction(Vec<map::MappedSerializedValue>),
-    /// Results of [`DatabaseRequest::ListExecutedTransactions`].
-    ExecutedTransactions(Vec<Executed>),
-    /// Result of [`DatabaseRequest::LastTransactionId`].
-    LastTransactionId(Option<u64>),
-    /// A new `PubSub` subscriber was created.
-    SubscriberCreated {
-        /// The unique ID of the subscriber.
-        subscriber_id: u64,
-    },
-    /// A PubSub message was received.
-    MessageReceived {
-        /// The ID of the subscriber receiving the message.
-        subscriber_id: u64,
-        /// The topic the payload was received on.
-        topic: String,
-        /// The message payload.
-        payload: Bytes,
-    },
-    /// Output from a [`KeyOperation`] being executed.
-    KvOutput(Output),
->>>>>>> b2294ebd
 }
 
 /// A networking error.
